--- conflicted
+++ resolved
@@ -382,11 +382,7 @@
 				compatible = "fsl,imx6q-wdt", "fsl,imx21-wdt";
 				reg = <0x020bc000 0x4000>;
 				interrupts = <0 80 0x04>;
-<<<<<<< HEAD
-=======
 				clocks = <&clks 0>;
-				status = "disabled";
->>>>>>> 0e87e043
 			};
 
 			wdog@020c0000 { /* WDOG2 */
