--- conflicted
+++ resolved
@@ -1,29 +1,7 @@
-<<<<<<< HEAD
-#define __MMIO_P2V(x)	(((x) & 0xfffff) | (((x) & 0x0f000000) >> 4) | 0xf8000000)
-#define MMIO_P2V(x)	((void __iomem *)__MMIO_P2V(x))
-=======
-#define AMBA_DEVICE(name,busid,base,plat)	\
-struct amba_device name##_device = {		\
-	.dev		= {			\
-		.coherent_dma_mask = ~0UL,	\
-		.init_name = busid,		\
-		.platform_data = plat,		\
-	},					\
-	.res		= {			\
-		.start	= base,			\
-		.end	= base + SZ_4K - 1,	\
-		.flags	= IORESOURCE_MEM,	\
-	},					\
-	.dma_mask	= ~0UL,			\
-	.irq		= IRQ_##base,		\
-	/* .dma		= DMA_##base,*/		\
-}
-
 /* 2MB large area for motherboard's peripherals static mapping */
 #define V2M_PERIPH 0xf8000000
 
 /* Tile's peripherals static mappings should start here */
 #define V2T_PERIPH 0xf8200000
 
-void vexpress_dt_smp_map_io(void);
->>>>>>> 059289b2
+void vexpress_dt_smp_map_io(void);