--- conflicted
+++ resolved
@@ -213,10 +213,6 @@
 	u32 probe_time;
 	u32 per_down_time;
 	u32 probe_interval;
-<<<<<<< HEAD
-	u32 prev_data_rix;
-=======
->>>>>>> 33af8813
 	struct ath_rateset neg_rates;
 	struct ath_rateset neg_ht_rates;
 	const struct ath_rate_table *rate_table;
