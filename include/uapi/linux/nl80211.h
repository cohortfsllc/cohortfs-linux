--- conflicted
+++ resolved
@@ -603,8 +603,6 @@
  *	command is used in AP/P2P GO mode. Driver has to make sure to clear its
  *	ACL list during %NL80211_CMD_STOP_AP.
  *
-<<<<<<< HEAD
-=======
  * @NL80211_CMD_RADAR_DETECT: Start a Channel availability check (CAC). Once
  *	a radar is detected or the channel availability scan (CAC) has finished
  *	or was aborted, or a radar was detected, usermode will be notified with
@@ -613,7 +611,6 @@
  *	%NL80211_ATTR_RADAR_EVENT is used to inform about the type of the
  *	event.
  *
->>>>>>> 9e97d14b
  * @NL80211_CMD_MAX: highest used command number
  * @__NL80211_CMD_AFTER_LAST: internal use
  */
@@ -766,11 +763,8 @@
 
 	NL80211_CMD_SET_MAC_ACL,
 
-<<<<<<< HEAD
-=======
 	NL80211_CMD_RADAR_DETECT,
 
->>>>>>> 9e97d14b
 	/* add new commands above here */
 
 	/* used to define NL80211_CMD_MAX below */
@@ -1358,8 +1352,6 @@
  *	number of MAC addresses that a device can support for MAC
  *	ACL.
  *
-<<<<<<< HEAD
-=======
  * @NL80211_ATTR_RADAR_EVENT: Type of radar event for notification to userspace,
  *	contains a value of enum nl80211_radar_event (u32).
  *
@@ -1376,7 +1368,6 @@
  *	advertised to the driver, e.g., to enable TDLS off channel operations
  *	and PU-APSD.
  *
->>>>>>> 9e97d14b
  * @NL80211_ATTR_MAX: highest attribute number currently defined
  * @__NL80211_ATTR_AFTER_LAST: internal use
  */
@@ -1655,8 +1646,6 @@
 
 	NL80211_ATTR_MAC_ACL_MAX,
 
-<<<<<<< HEAD
-=======
 	NL80211_ATTR_RADAR_EVENT,
 
 	NL80211_ATTR_EXT_CAPA,
@@ -1665,7 +1654,6 @@
 	NL80211_ATTR_STA_CAPABILITY,
 	NL80211_ATTR_STA_EXT_CAPABILITY,
 
->>>>>>> 9e97d14b
 	/* add attributes here, update the policy in nl80211.c */
 
 	__NL80211_ATTR_AFTER_LAST,
@@ -1957,11 +1945,8 @@
 	NL80211_STA_INFO_LOCAL_PM,
 	NL80211_STA_INFO_PEER_PM,
 	NL80211_STA_INFO_NONPEER_PM,
-<<<<<<< HEAD
-=======
 	NL80211_STA_INFO_RX_BYTES64,
 	NL80211_STA_INFO_TX_BYTES64,
->>>>>>> 9e97d14b
 
 	/* keep last */
 	__NL80211_STA_INFO_AFTER_LAST,
@@ -3469,11 +3454,8 @@
  *	Note that even for drivers that support this, the default is to add
  *	stations in authenticated/associated state, so to add unauthenticated
  *	stations the authenticated/associated bits have to be set in the mask.
-<<<<<<< HEAD
-=======
  * @NL80211_FEATURE_ADVERTISE_CHAN_LIMITS: cfg80211 advertises channel limits
  *	(HT40, VHT 80/160 MHz) if this flag is set
->>>>>>> 9e97d14b
  */
 enum nl80211_feature_flags {
 	NL80211_FEATURE_SK_TX_STATUS			= 1 << 0,
@@ -3489,13 +3471,9 @@
 	NL80211_FEATURE_NEED_OBSS_SCAN			= 1 << 10,
 	NL80211_FEATURE_P2P_GO_CTWIN			= 1 << 11,
 	NL80211_FEATURE_P2P_GO_OPPPS			= 1 << 12,
-<<<<<<< HEAD
-	NL80211_FEATURE_FULL_AP_CLIENT_STATE		= 1 << 13,
-=======
 	/* bit 13 is reserved */
 	NL80211_FEATURE_ADVERTISE_CHAN_LIMITS		= 1 << 14,
 	NL80211_FEATURE_FULL_AP_CLIENT_STATE		= 1 << 15,
->>>>>>> 9e97d14b
 };
 
 /**
@@ -3569,8 +3547,6 @@
 	NL80211_ACL_POLICY_DENY_UNLESS_LISTED,
 };
 
-<<<<<<< HEAD
-=======
 /**
  * enum nl80211_radar_event - type of radar event for DFS operation
  *
@@ -3611,5 +3587,4 @@
 	NL80211_DFS_AVAILABLE,
 };
 
->>>>>>> 9e97d14b
 #endif /* __LINUX_NL80211_H */